using Test
using Clustering, Distances

@testset "clustering_quality()" begin

    # test data with 4 clusters

    Y = [-2 4; 2 4; 2 1; 3 0; 2 -1; 1 0; 2 -4; -2 -4; -2 1; -1 0; -2 -1; -3 0]
    C = [0 4; 2 0; 0 -4; -2 0]
    A = [1, 1, 2, 2, 2, 2, 3, 3, 4, 4, 4, 4]
    W = [
        1 0 0 0
        1 0 0 0
        0 1 0 0
        0 1 0 0
        0 1 0 0
        0 1 0 0
        0 0 1 0
        0 0 1 0
        0 0 0 1
        0 0 0 1
        0 0 0 1
        0 0 0 1
    ]

    # visualisation of the data
    # using Plots
    # scatter(Y[:,1],Y[:,2],
    #     axisratio = :equal,
    #     #seriescolor = palette(default)[A],
    # )
    # scatter!(C[:,1],C[:,2],
    #     marker = :square,
    #     label = "cluster centers",  
    # )

    @testset "input checks" begin
        @test_throws ArgumentError clustering_quality(zeros(2,2), zeros(2,3), [1, 2], quality_index = :calinski_harabasz)
        @test_throws DimensionMismatch clustering_quality(zeros(2,2),zeros(3,2), [1, 2], quality_index = :calinski_harabasz)
        @test_throws ArgumentError clustering_quality(zeros(2,2),zeros(2,1), [1, ], quality_index = :calinski_harabasz)
        @test_throws ArgumentError clustering_quality(zeros(2,2),zeros(2,2), [1, 2], quality_index = :calinski_harabasz)
        @test_throws DimensionMismatch clustering_quality([1,2,3], zeros(2,2), quality_index = :dunn)
    end

    @testset "correct index values" begin
        @test clustering_quality(Y', C', A; quality_index = :calinski_harabasz, metric = Euclidean()) ≈ (32/3) / (16/8)
        @test clustering_quality(Y', C', W; quality_index = :calinski_harabasz, fuzziness = 2, metric = Euclidean()) ≈ (32/3) / (16/8)

<<<<<<< HEAD
        @test clustering_quality(Y', C', A; quality_index = :davies_bouldin, metric = Euclidean()) ≈ 3/2sqrt(5)
=======
        @test clustering_quality(Y', C', A; quality_index = :davies_bouldin, metric = Euclidean()) ≈ 3/sqrt(20)
>>>>>>> e255fe4a

        @test clustering_quality(Y', C', A; quality_index = :xie_beni, metric = Euclidean()) ≈ 1/3
        @test clustering_quality(Y', C', W; quality_index = :xie_beni, fuzziness = 2, metric = Euclidean()) ≈ 1/3

        @test clustering_quality(Y', A; quality_index = :dunn, metric = Euclidean()) ≈ 1/2
    end

end<|MERGE_RESOLUTION|>--- conflicted
+++ resolved
@@ -46,15 +46,10 @@
         @test clustering_quality(Y', C', A; quality_index = :calinski_harabasz, metric = Euclidean()) ≈ (32/3) / (16/8)
         @test clustering_quality(Y', C', W; quality_index = :calinski_harabasz, fuzziness = 2, metric = Euclidean()) ≈ (32/3) / (16/8)
 
-<<<<<<< HEAD
-        @test clustering_quality(Y', C', A; quality_index = :davies_bouldin, metric = Euclidean()) ≈ 3/2sqrt(5)
-=======
         @test clustering_quality(Y', C', A; quality_index = :davies_bouldin, metric = Euclidean()) ≈ 3/sqrt(20)
->>>>>>> e255fe4a
 
         @test clustering_quality(Y', C', A; quality_index = :xie_beni, metric = Euclidean()) ≈ 1/3
         @test clustering_quality(Y', C', W; quality_index = :xie_beni, fuzziness = 2, metric = Euclidean()) ≈ 1/3
-
         @test clustering_quality(Y', A; quality_index = :dunn, metric = Euclidean()) ≈ 1/2
     end
 
