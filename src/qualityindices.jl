--- conflicted
+++ resolved
@@ -49,34 +49,28 @@
 # Calinski-Harabasz index
 
 function calinski_harabasz(
-    X::AbstractMatrix{<:Real},
-    centers::AbstractMatrix{<:Real},
-    assignments::AbstractVector{<:Integer},
-    distance::SemiMetric=SqEuclidean()
-)
-_check_qualityindex_arguments(X, centers, assignments)
-
-n, k = size(X, 2), size(centers,2)
-
-<<<<<<< HEAD
-counts = [count(==(j), assignments) for j in 1:k]
-global_center = vec(mean(X, dims=2))
-center_distances = pairwise(distance, centers, global_center)
-outer_intertia = counts ⋅ center_distances
-=======
-    clu_samples = [Vector{Int}() for _ in 1:k]
+        X::AbstractMatrix{<:Real},
+        centers::AbstractMatrix{<:Real},
+        assignments::AbstractVector{<:Integer},
+        distance::SemiMetric=SqEuclidean()
+    )
+    _check_qualityindex_arguments(X, centers, assignments)
+
+    n, k = size(X, 2), size(centers, 2)
+
+    clu_samples = [Int[] for _ in 1:k]
     for (i, a) in enumerate(assignments)
         push!(clu_samples[a], i)
     end
     clu_sizes = length.(clu_samples)
-globalCenter = vec(mean(X, dims=2))
-centerDistances = pairwise(distance, centers, globalCenter)
-outerInertia = counts ⋅ centerDistances
->>>>>>> 3ecacd28
-
-inner_intertia = sum(
-    sum(pairwise(distance, view(X, :, assignments .== j), centers[:, j])) for j in 1:k
-)
+    global_center = vec(mean(X, dims=2))
+    center_distances = pairwise(distance, centers, global_center)
+    outer_inertia = counts ⋅ center_distances
+
+    inner_inertia = sum(
+        sum(pairwise(distance, view(X, :, samples), clu_center))
+                for (clu_center, samples) in zip(eachcol(centers), clu_samples)
+        )
 
     return (outer_inertia / inner_inertia) * (n - k) / (k - 1)
 end
