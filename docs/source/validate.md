# [Evaluation & Validation](@id clu_validate)

*Clustering.jl* package provides a number of methods to compare different clusterings,
evaluate clustering quality or validate its correctness.

## Clustering comparison

Methods to compare two clusterings and measure their similarity.

### Cross tabulation

[Cross tabulation](https://en.wikipedia.org/wiki/Contingency_table), or
*contingency matrix*, is a basis for many clustering quality measures.
It shows how similar are the two clusterings on a cluster level.

*Clustering.jl* extends `StatsBase.counts()` with methods that accept
[`ClusteringResult`](@ref) arguments:
```@docs
counts(::ClusteringResult, ::ClusteringResult)
```

### Confusion matrix

[Confusion matrix](https://en.wikipedia.org/wiki/Confusion_matrix)
for the two clusterings is a 2×2 contingency table that counts
how frequently the pair of data points are in the same or different clusters.

```@docs
confusion
```

### Rand index

[Rand index](http://en.wikipedia.org/wiki/Rand_index) is a measure of
the similarity between the two data clusterings. From a mathematical
standpoint, Rand index is related to the prediction accuracy, but is applicable
even when the original class labels are not used.

```@docs
randindex
```

<<<<<<< HEAD

## Silhouettes

[Silhouettes](http://en.wikipedia.org/wiki/Silhouette_(clustering)) is
a method for evaluating the quality of clustering. Particularly, it provides a
quantitative way to measure how well each point lies within its cluster in
comparison to the other clusters.

The *Silhouette* value for the ``i``-th data point is:
```math
s_i = \frac{b_i - a_i}{\max(a_i, b_i)}, \ \text{where}
```
 - ``a_i`` is the average distance from the ``i``-th point to the other points in
   the same cluster ``z_i``,
 - ``b_i ≝ \min_{k \ne z_i} b_{ik}``, where ``b_{ik}`` is the average distance
   from the ``i``-th point to the points in the ``k``-th cluster.

Note that ``s_i \le 1``, and that ``s_i`` is close to ``1`` when the ``i``-th
point lies well within its own cluster. This property allows using average silhouette value
`mean(silhouettes(assignments, counts, X))` as a measure of clustering quality; it is also available using `clustering_quality(...; quality_index = :silhouettes)` method.
Higher values indicate better separation of clusters w.r.t. point distances.

```@docs
silhouettes
```

## Clustering quality indices

A group of clustering evaluation metrics which are intrinsic, i.e. depend only on the clustering itself. They can be used to compare different clustering algorithms or choose the optimal number of clusters.



|   **index name**  |   **quality_index**  |  **type**  | **direction** | **cluster centers** |
|:-----------------:|:--------------------:|:----------:|:-------------:|:-------------------:|
| Calinski-Harabasz | `:calinsky_harabasz` | hard/fuzzy |       up      |       required      |
|      Xie-Beni     |      `:xie_beni`     | hard/fuzzy |      down     |       required      |
|   Davis-Bouldin   |   `:davis_bouldin`   |    hard    |      down     |       required      |
|        Dunn       |        `:dunn`       |    hard    |       up      |     not required    |
|    silhouettes    |    `:silhouettes`    |    hard    |       up      |     not required    |


```@docs
Clustering.clustering_quality
```

Notation for the index definitions below:
- ``x_1,x_2,\ldots, x_n``: data points,
- ``C_1,C_2,\ldots,C_k``: clusters,
- ``c_j`` and ``c``: cluster centers and global dataset center,
- ``d``: a similarity (distance) function, 
- ``w_{ij}``: weights measuring membership of a point ``x_i`` to a cluster ``C_j``,
- ``\alpha``:  a fuzziness parameter.

### Calinski-Harabasz index

Option `:calinski_harabasz`. Higher values indicate better quality. Measures corrected ratio between global inertia of the cluster centers and the summed internal inertias of clusters. For hard and fuzzy (soft) clustering it is defined as

```math

\frac{n-k}{k-1}\frac{\sum_{C_j}|C_j|d(c_j,c)}{\sum\limits_{C_j}\sum\limits_{x_i\in C_j} d(x_i,c_j)} \quad \text{and}\quad 
\frac{n-k}{k-1} \frac{\sum\limits_{C_j}\left(\sum\limits_{x_i}w_{ij}^\alpha\right) d(c_j,c)}{\sum_{C_j} \sum_{x_i} w_{ij}^\alpha d(x_i,c_j)}
```
respectively.


### Xie-Beni index
Option `:xie_beni`. Lower values indicate better quality. Measures ratio between summed inertia of clusters and minimum distance between cluster centres. For hard clustering and fuzzy (soft) clustering. It is defined as
```math
\frac{\sum_{C_j}\sum_{x_i\in C_j}d(x_i,c_j)}{n\min\limits_{c_{j_1}\neq c_{j_2}} d(c_{j_1},c_{j_2}) }
\quad \text{and}\quad
\frac{\sum_{C_j}\sum_{x_i} w_{ij}^\alpha d(x_i,c_j)}{n\min\limits_{c_{j_1}\neq c_{j_2}} d(c_{j_1},c_{j_2}) }
```
respectively.

### [Davis-Bouldin index](https://en.wikipedia.org/wiki/Davies%E2%80%93Bouldin_index)
Option `:davis_bouldin`. Lower values indicate better quality. It measures average cohesion based on the cluster diameters and distances between cluster centers. It is defined as

```math
\frac{1}{k}\sum_{C_{j_1}}\max_{c_{j_2}\neq c_{j_1}}\frac{S(C_{j_1})+S(C_{j_2})}{d(c_{j_1},c_{j_2})}
```
where
```math
S(C_j) = \frac{1}{|C_j|}\sum_{x_i\in C_j}d(x_i,c_j).
```
### [Dunn index](https://en.wikipedia.org/wiki/Dunn_index)
Option `:dunn`. Higher values indicate better quality. More computationally demanding index which can be used when the centres are not known. It measures ratio between the nearest neighbour distance divided by the maximum cluster diameter. It is defined as
```math
\frac{\min\limits_{ C_{j_1}\neq C_{j_2}} \mathrm{dist}(C_{j_1},C_{j_2})}{\max\limits_{C_j}\mathrm{diam}(C_j)}
```
where
```math
\mathrm{dist}(C_{j_1},C_{j_2}) = \min\limits_{x_{i_1}\in C_{j_1},x_{i_2}\in C_{j_2}} d(x_{i_1},x_{i_2}),\quad \mathrm{diam}(C_j) = \max\limits_{x_{i_1},x_{i_2}\in C_j} d(x_{i_1},x_{i_2}).
```


### Average silhouette index

Option `:silhouettes`. Higher values indicate better quality. It returns the average over silhouette values in the whole data set. See section [Silhouettes](#silhouettes) for a more detailed description of the method.


### References
> Olatz Arbelaitz *et al.* (2013). *An extensive comparative study of cluster validity indices*. Pattern Recognition. 46 1: 243-256. [doi:10.1016/j.patcog.2012.07.021](https://doi.org/10.1016/j.patcog.2012.07.021)

> Aybükë Oztürk, Stéphane Lallich, Jérôme Darmont. (2018). *A Visual Quality Index for Fuzzy C-Means*.  14th International Conference on Artificial Intelligence Applications and Innovations (AIAI 2018). 546-555. [doi:10.1007/978-3-319-92007-8_46](https://doi.org/10.1007/978-3-319-92007-8_46). 

### Examples

Exemplary data with 3 real clusters. 
```@example
using Plots, Clustering
X = hcat([4., 5.] .+ 0.4 * randn(2, 10),
         [9., -5.] .+ 0.4 * randn(2, 5),
         [-4., -9.] .+ 1 * randn(2, 5))


scatter(X[1,:],X[2,:],
    label = "exemplary data points",
    xlabel = "x",
    ylabel = "y",
    legend = :right,
)
```

Hard clustering quality for K-means method with number of clusters in `2:5`.

```@example 
using Plots, Clustering
X = hcat([4., 5.] .+ 0.4 * randn(2, 10),
         [9., -5.] .+ 0.4 * randn(2, 5),
         [-4., -9.] .+ 1 * randn(2, 5))

clusterings = kmeans.(Ref(X), 2:5)
hard_indices = [:silhouettes, :calinski_harabasz, :xie_beni, :davies_bouldin, :dunn]

kmeans_quality = 
    Dict(qidx => clustering_quality.(Ref(X), clusterings, quality_index = qidx)
        for qidx in hard_indices
    )

p = [
    plot(2:5, kmeans_quality[qidx],
        marker = :circle,
        title = ":"*string.(qidx),
        label = nothing,
    )
        for qidx in hard_indices
]
plot(p...,
    layout = (3,2),
    plot_title = "Quality indices for various number of clusters"
)
```

Fuzzy clustering quality for fuzzy C-means method with number of clusters in `2:5`.
```@example
using Plots, Clustering
X = hcat([4., 5.] .+ 0.4 * randn(2, 10),
         [9., -5.] .+ 0.4 * randn(2, 5),
         [-4., -9.] .+ 1 * randn(2, 5))

fuzziness = 2
fuzzy_indices = [:calinski_harabasz, :xie_beni]
fuzzy_clusterings = fuzzy_cmeans.(Ref(X), 2:5, fuzziness)

fuzzy_cmeans_quality = 
    Dict(qidx => clustering_quality.(Ref(X), fuzzy_clusterings, fuzziness = fuzziness, quality_index = qidx)
        for qidx in fuzzy_indices
    )


p = [
    plot(2:5, fuzzy_cmeans_quality[qidx],
        marker = :circle,
        title = ":"*string.(qidx),
        label = nothing,
    )
        for qidx in fuzzy_indices
]
plot(p...,
    layout = (2,1),
    plot_title = "Quality indices for various number of clusters"
)

```

## Variation of Information
=======
### Variation of Information
>>>>>>> 6b446dbd

[Variation of information](http://en.wikipedia.org/wiki/Variation_of_information)
(also known as *shared information distance*) is a measure of the
distance between the two clusterings. It is devised from the *mutual
information*, but it is a true metric, *i.e.* it is symmetric and satisfies
the triangle inequality.

```@docs
Clustering.varinfo
```
### V-measure

*V*-measure can be used to compare the clustering results with the
existing class labels of data points or with the alternative clustering.
It is defined as the harmonic mean of homogeneity (``h``) and completeness
(``c``) of the clustering:
```math
V_{\beta} = (1+\beta)\frac{h \cdot c}{\beta \cdot h + c}.
```
Both ``h`` and ``c`` can be expressed in terms of the mutual information and
entropy measures from the information theory. Homogeneity (``h``) is maximized
when each cluster contains elements of as few different classes as possible.
Completeness (``c``) aims to put all elements of each class in single clusters.
The ``\beta`` parameter (``\beta > 0``) could used to control the weights of
``h`` and ``c`` in the final measure. If ``\beta > 1``, *completeness* has more
weight, and when ``\beta < 1`` it's *homogeneity*.

```@docs
vmeasure
```

### Mutual information

[Mutual information](https://en.wikipedia.org/wiki/Mutual_information)
quantifies the "amount of information" obtained about one random variable
through observing the other random variable. It is used in determining
the similarity of two different clusterings of a dataset.

```@docs
mutualinfo
```

## Clustering quality indices

[`clustering_quality()`][@ref clustering_quality] methods allow computing *intrinsic* clustering quality indices,
i.e. the metrics that depend only on the clustering itself and do not use the external knowledge.
These metrics can be used to compare different clustering algorithms or choose the optimal number of clusters.

|   **quality index**                         |   **`quality_index` option**  |  **clustering type**  | **better quality** | **cluster centers** |
|:-------------------------------------------:|:--------------------:|:----------:|:-------------:|:-------------------:|
| [Calinski-Harabasz](@ref calinsky_harabasz) | `:calinsky_harabasz` | hard/fuzzy | *higher* values |       required      |
| [Xie-Beni](@ref xie_beni)                   | `:xie_beni`          | hard/fuzzy | *lower* values  |       required      |
| [Davis-Bouldin](@ref davis_bouldin)         | `:davis_bouldin`     |    hard    | *lower* values  |       required      |
| [Dunn](@ref dunn)                           | `:dunn`              |    hard    | *higher* values |     not required    |
| [silhouettes](@ref silhouettes_index)       | `:silhouettes`       |    hard    | *higher* values |     not required    |

```@docs
clustering_quality
```

The clustering quality index definitions use the following notation:
- ``x_1, x_2, \ldots, x_n``: data points,
- ``C_1, C_2, \ldots, C_k``: clusters,
- ``c_j`` and ``c``: cluster centers and global dataset center,
- ``d``: a similarity (distance) function,
- ``w_{ij}``: weights measuring membership of a point ``x_i`` to a cluster ``C_j``,
- ``\alpha``:  a fuzziness parameter.

### [Calinski-Harabasz index](@id calinsky_harabasz)

[*Calinski-Harabasz* index](https://en.wikipedia.org/wiki/Calinski%E2%80%93Harabasz_index) (option `:calinski_harabasz`)
measures corrected ratio between global inertia of the cluster centers and the summed internal inertias of clusters:
```math
\frac{n-k}{k-1}\frac{\sum_{C_j}|C_j|d(c_j,c)}{\sum\limits_{C_j}\sum\limits_{x_i\in C_j} d(x_i,c_j)} \quad \text{and}\quad
\frac{n-k}{k-1} \frac{\sum\limits_{C_j}\left(\sum\limits_{x_i}w_{ij}^\alpha\right) d(c_j,c)}{\sum_{C_j} \sum_{x_i} w_{ij}^\alpha d(x_i,c_j)}
```
for hard and fuzzy (soft) clusterings, respectively.
*Higher* values indicate better quality.

### [Xie-Beni index](@id xie_beni)

*Xie-Beni* index (option `:xie_beni`) measures ratio between summed inertia of clusters
and the minimum distance between cluster centres:
```math
\frac{\sum_{C_j}\sum_{x_i\in C_j}d(x_i,c_j)}{n\min\limits_{c_{j_1}\neq c_{j_2}} d(c_{j_1},c_{j_2}) }
\quad \text{and}\quad
\frac{\sum_{C_j}\sum_{x_i} w_{ij}^\alpha d(x_i,c_j)}{n\min\limits_{c_{j_1}\neq c_{j_2}} d(c_{j_1},c_{j_2}) }
```
for hard and fuzzy (soft) clusterings, respectively.
*Lower* values indicate better quality.

### [Davis-Bouldin index](@id davis_bouldin)
[*Davis-Bouldin* index](https://en.wikipedia.org/wiki/Davies%E2%80%93Bouldin_index)
(option `:davis_bouldin`) measures average cohesion based on the cluster diameters and distances between cluster centers:
```math
\frac{1}{k}\sum_{C_{j_1}}\max_{c_{j_2}\neq c_{j_1}}\frac{S(C_{j_1})+S(C_{j_2})}{d(c_{j_1},c_{j_2})}
```
where
```math
S(C_j) = \frac{1}{|C_j|}\sum_{x_i\in C_j}d(x_i,c_j).
```
*Lower* values indicate better quality.

### [Dunn index](@id dunn)
[*Dunn* index](https://en.wikipedia.org/wiki/Dunn_index) (option `:dunn`)
measures the ratio between the nearest neighbour distance divided by the maximum cluster diameter:
```math
\frac{\min\limits_{ C_{j_1}\neq C_{j_2}} \mathrm{dist}(C_{j_1},C_{j_2})}{\max\limits_{C_j}\mathrm{diam}(C_j)}
```
where
```math
\mathrm{dist}(C_{j_1},C_{j_2}) = \min\limits_{x_{i_1}\in C_{j_1},x_{i_2}\in C_{j_2}} d(x_{i_1},x_{i_2}),\quad \mathrm{diam}(C_j) = \max\limits_{x_{i_1},x_{i_2}\in C_j} d(x_{i_1},x_{i_2}).
```
It is more computationally demanding quality index, which can be used when the centres are not known. *Higher* values indicate better quality.

### [Silhouettes](@id silhouettes_index)

[*Silhouettes* metric](http://en.wikipedia.org/wiki/Silhouette_(clustering)) quantifies the correctness of point-to-cluster asssignment by
comparing the distance of the point to its cluster and to the other clusters.

The *Silhouette* value for the ``i``-th data point is:
```math
s_i = \frac{b_i - a_i}{\max(a_i, b_i)}, \ \text{where}
```
 - ``a_i`` is the average distance from the ``i``-th point to the other points in
   the *same* cluster ``z_i``,
 - ``b_i ≝ \min_{k \ne z_i} b_{ik}``, where ``b_{ik}`` is the average distance
   from the ``i``-th point to the points in the ``k``-th cluster.

Note that ``s_i \le 1``, and that ``s_i`` is close to ``1`` when the ``i``-th
point lies well within its own cluster. This property allows using average silhouette value
`mean(silhouettes(assignments, counts, X))` as a measure of clustering quality;
it is also available using [`clustering_quality(...; quality_index = :silhouettes)`](@ref clustering_quality) method.
Higher values indicate better separation of clusters w.r.t. point distances.

```@docs
silhouettes
```

[`clustering_quality(..., quality_index=:silhouettes)`][@ref clustering_quality]
provides mean silhouette metric for the datapoints. Higher values indicate better quality.

## References
> Olatz Arbelaitz *et al.* (2013). *An extensive comparative study of cluster validity indices*. Pattern Recognition. 46 1: 243-256. [doi:10.1016/j.patcog.2012.07.021](https://doi.org/10.1016/j.patcog.2012.07.021)

> Aybükë Oztürk, Stéphane Lallich, Jérôme Darmont. (2018). *A Visual Quality Index for Fuzzy C-Means*.  14th International Conference on Artificial Intelligence Applications and Innovations (AIAI 2018). 546-555. [doi:10.1007/978-3-319-92007-8_46](https://doi.org/10.1007/978-3-319-92007-8_46).

### Examples

Exemplary data with 3 real clusters.
```@example
using Plots, Clustering
X = hcat([4., 5.] .+ 0.4 * randn(2, 10),
         [9., -5.] .+ 0.4 * randn(2, 5),
         [-4., -9.] .+ 1 * randn(2, 5))


scatter(view(X, 1, :), view(X, 2, :),
    label = "data points",
    xlabel = "x",
    ylabel = "y",
    legend = :right,
)
```

Hard clustering quality for K-means method with 2 to 5 clusters:

```@example
using Plots, Clustering
X = hcat([4., 5.] .+ 0.4 * randn(2, 10),
         [9., -5.] .+ 0.4 * randn(2, 5),
         [-4., -9.] .+ 1 * randn(2, 5))

nclusters = 2:5
clusterings = kmeans.(Ref(X), nclusters)

plot((
    plot(nclusters,
         clustering_quality.(Ref(X), clusterings, quality_index = qidx),
         marker = :circle,
         title = ":$qidx", label = nothing,
    ) for qidx in [:silhouettes, :calinski_harabasz, :xie_beni, :davies_bouldin, :dunn])...,
    layout = (3, 2),
    xaxis = "N clusters",
    plot_title = "\"Hard\" clustering quality indices"
)
```

Fuzzy clustering quality for fuzzy C-means method with 2 to 5 clusters:
```@example
using Plots, Clustering
X = hcat([4., 5.] .+ 0.4 * randn(2, 10),
         [9., -5.] .+ 0.4 * randn(2, 5),
         [-4., -9.] .+ 1 * randn(2, 5))

fuzziness = 2
fuzzy_nclusters = 2:5
fuzzy_clusterings = fuzzy_cmeans.(Ref(X), fuzzy_nclusters, fuzziness)

plot((
    plot(fuzzy_nclusters,
         clustering_quality.(Ref(X), fuzzy_clusterings,
                             fuzziness = fuzziness, quality_index = qidx),
         marker = :circle,
         title = ":$qidx", label = nothing,
    ) for qidx in [:calinski_harabasz, :xie_beni])...,
    layout = (2, 1),
    xaxis = "N clusters",
    plot_title = "\"Soft\" clustering quality indices"
)
```


## Other packages

* [ClusteringBenchmarks.jl](https://github.com/HolyLab/ClusteringBenchmarks.jl) provides
  benchmark datasets and implements additional methods for evaluating clustering performance.<|MERGE_RESOLUTION|>--- conflicted
+++ resolved
@@ -40,196 +40,7 @@
 randindex
 ```
 
-<<<<<<< HEAD
-
-## Silhouettes
-
-[Silhouettes](http://en.wikipedia.org/wiki/Silhouette_(clustering)) is
-a method for evaluating the quality of clustering. Particularly, it provides a
-quantitative way to measure how well each point lies within its cluster in
-comparison to the other clusters.
-
-The *Silhouette* value for the ``i``-th data point is:
-```math
-s_i = \frac{b_i - a_i}{\max(a_i, b_i)}, \ \text{where}
-```
- - ``a_i`` is the average distance from the ``i``-th point to the other points in
-   the same cluster ``z_i``,
- - ``b_i ≝ \min_{k \ne z_i} b_{ik}``, where ``b_{ik}`` is the average distance
-   from the ``i``-th point to the points in the ``k``-th cluster.
-
-Note that ``s_i \le 1``, and that ``s_i`` is close to ``1`` when the ``i``-th
-point lies well within its own cluster. This property allows using average silhouette value
-`mean(silhouettes(assignments, counts, X))` as a measure of clustering quality; it is also available using `clustering_quality(...; quality_index = :silhouettes)` method.
-Higher values indicate better separation of clusters w.r.t. point distances.
-
-```@docs
-silhouettes
-```
-
-## Clustering quality indices
-
-A group of clustering evaluation metrics which are intrinsic, i.e. depend only on the clustering itself. They can be used to compare different clustering algorithms or choose the optimal number of clusters.
-
-
-
-|   **index name**  |   **quality_index**  |  **type**  | **direction** | **cluster centers** |
-|:-----------------:|:--------------------:|:----------:|:-------------:|:-------------------:|
-| Calinski-Harabasz | `:calinsky_harabasz` | hard/fuzzy |       up      |       required      |
-|      Xie-Beni     |      `:xie_beni`     | hard/fuzzy |      down     |       required      |
-|   Davis-Bouldin   |   `:davis_bouldin`   |    hard    |      down     |       required      |
-|        Dunn       |        `:dunn`       |    hard    |       up      |     not required    |
-|    silhouettes    |    `:silhouettes`    |    hard    |       up      |     not required    |
-
-
-```@docs
-Clustering.clustering_quality
-```
-
-Notation for the index definitions below:
-- ``x_1,x_2,\ldots, x_n``: data points,
-- ``C_1,C_2,\ldots,C_k``: clusters,
-- ``c_j`` and ``c``: cluster centers and global dataset center,
-- ``d``: a similarity (distance) function, 
-- ``w_{ij}``: weights measuring membership of a point ``x_i`` to a cluster ``C_j``,
-- ``\alpha``:  a fuzziness parameter.
-
-### Calinski-Harabasz index
-
-Option `:calinski_harabasz`. Higher values indicate better quality. Measures corrected ratio between global inertia of the cluster centers and the summed internal inertias of clusters. For hard and fuzzy (soft) clustering it is defined as
-
-```math
-
-\frac{n-k}{k-1}\frac{\sum_{C_j}|C_j|d(c_j,c)}{\sum\limits_{C_j}\sum\limits_{x_i\in C_j} d(x_i,c_j)} \quad \text{and}\quad 
-\frac{n-k}{k-1} \frac{\sum\limits_{C_j}\left(\sum\limits_{x_i}w_{ij}^\alpha\right) d(c_j,c)}{\sum_{C_j} \sum_{x_i} w_{ij}^\alpha d(x_i,c_j)}
-```
-respectively.
-
-
-### Xie-Beni index
-Option `:xie_beni`. Lower values indicate better quality. Measures ratio between summed inertia of clusters and minimum distance between cluster centres. For hard clustering and fuzzy (soft) clustering. It is defined as
-```math
-\frac{\sum_{C_j}\sum_{x_i\in C_j}d(x_i,c_j)}{n\min\limits_{c_{j_1}\neq c_{j_2}} d(c_{j_1},c_{j_2}) }
-\quad \text{and}\quad
-\frac{\sum_{C_j}\sum_{x_i} w_{ij}^\alpha d(x_i,c_j)}{n\min\limits_{c_{j_1}\neq c_{j_2}} d(c_{j_1},c_{j_2}) }
-```
-respectively.
-
-### [Davis-Bouldin index](https://en.wikipedia.org/wiki/Davies%E2%80%93Bouldin_index)
-Option `:davis_bouldin`. Lower values indicate better quality. It measures average cohesion based on the cluster diameters and distances between cluster centers. It is defined as
-
-```math
-\frac{1}{k}\sum_{C_{j_1}}\max_{c_{j_2}\neq c_{j_1}}\frac{S(C_{j_1})+S(C_{j_2})}{d(c_{j_1},c_{j_2})}
-```
-where
-```math
-S(C_j) = \frac{1}{|C_j|}\sum_{x_i\in C_j}d(x_i,c_j).
-```
-### [Dunn index](https://en.wikipedia.org/wiki/Dunn_index)
-Option `:dunn`. Higher values indicate better quality. More computationally demanding index which can be used when the centres are not known. It measures ratio between the nearest neighbour distance divided by the maximum cluster diameter. It is defined as
-```math
-\frac{\min\limits_{ C_{j_1}\neq C_{j_2}} \mathrm{dist}(C_{j_1},C_{j_2})}{\max\limits_{C_j}\mathrm{diam}(C_j)}
-```
-where
-```math
-\mathrm{dist}(C_{j_1},C_{j_2}) = \min\limits_{x_{i_1}\in C_{j_1},x_{i_2}\in C_{j_2}} d(x_{i_1},x_{i_2}),\quad \mathrm{diam}(C_j) = \max\limits_{x_{i_1},x_{i_2}\in C_j} d(x_{i_1},x_{i_2}).
-```
-
-
-### Average silhouette index
-
-Option `:silhouettes`. Higher values indicate better quality. It returns the average over silhouette values in the whole data set. See section [Silhouettes](#silhouettes) for a more detailed description of the method.
-
-
-### References
-> Olatz Arbelaitz *et al.* (2013). *An extensive comparative study of cluster validity indices*. Pattern Recognition. 46 1: 243-256. [doi:10.1016/j.patcog.2012.07.021](https://doi.org/10.1016/j.patcog.2012.07.021)
-
-> Aybükë Oztürk, Stéphane Lallich, Jérôme Darmont. (2018). *A Visual Quality Index for Fuzzy C-Means*.  14th International Conference on Artificial Intelligence Applications and Innovations (AIAI 2018). 546-555. [doi:10.1007/978-3-319-92007-8_46](https://doi.org/10.1007/978-3-319-92007-8_46). 
-
-### Examples
-
-Exemplary data with 3 real clusters. 
-```@example
-using Plots, Clustering
-X = hcat([4., 5.] .+ 0.4 * randn(2, 10),
-         [9., -5.] .+ 0.4 * randn(2, 5),
-         [-4., -9.] .+ 1 * randn(2, 5))
-
-
-scatter(X[1,:],X[2,:],
-    label = "exemplary data points",
-    xlabel = "x",
-    ylabel = "y",
-    legend = :right,
-)
-```
-
-Hard clustering quality for K-means method with number of clusters in `2:5`.
-
-```@example 
-using Plots, Clustering
-X = hcat([4., 5.] .+ 0.4 * randn(2, 10),
-         [9., -5.] .+ 0.4 * randn(2, 5),
-         [-4., -9.] .+ 1 * randn(2, 5))
-
-clusterings = kmeans.(Ref(X), 2:5)
-hard_indices = [:silhouettes, :calinski_harabasz, :xie_beni, :davies_bouldin, :dunn]
-
-kmeans_quality = 
-    Dict(qidx => clustering_quality.(Ref(X), clusterings, quality_index = qidx)
-        for qidx in hard_indices
-    )
-
-p = [
-    plot(2:5, kmeans_quality[qidx],
-        marker = :circle,
-        title = ":"*string.(qidx),
-        label = nothing,
-    )
-        for qidx in hard_indices
-]
-plot(p...,
-    layout = (3,2),
-    plot_title = "Quality indices for various number of clusters"
-)
-```
-
-Fuzzy clustering quality for fuzzy C-means method with number of clusters in `2:5`.
-```@example
-using Plots, Clustering
-X = hcat([4., 5.] .+ 0.4 * randn(2, 10),
-         [9., -5.] .+ 0.4 * randn(2, 5),
-         [-4., -9.] .+ 1 * randn(2, 5))
-
-fuzziness = 2
-fuzzy_indices = [:calinski_harabasz, :xie_beni]
-fuzzy_clusterings = fuzzy_cmeans.(Ref(X), 2:5, fuzziness)
-
-fuzzy_cmeans_quality = 
-    Dict(qidx => clustering_quality.(Ref(X), fuzzy_clusterings, fuzziness = fuzziness, quality_index = qidx)
-        for qidx in fuzzy_indices
-    )
-
-
-p = [
-    plot(2:5, fuzzy_cmeans_quality[qidx],
-        marker = :circle,
-        title = ":"*string.(qidx),
-        label = nothing,
-    )
-        for qidx in fuzzy_indices
-]
-plot(p...,
-    layout = (2,1),
-    plot_title = "Quality indices for various number of clusters"
-)
-
-```
-
-## Variation of Information
-=======
 ### Variation of Information
->>>>>>> 6b446dbd
 
 [Variation of information](http://en.wikipedia.org/wiki/Variation_of_information)
 (also known as *shared information distance*) is a measure of the
